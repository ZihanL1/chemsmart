--- conflicted
+++ resolved
@@ -177,28 +177,18 @@
 
     def _setup_style(self, job, command):
         # Handle the -d argument (PyMOL commands)
-        molnames = getattr(job, "mol_names", [self.job_basename])
         if job.style is None:
             # defaults to using zhang_group_pymol_style if not specified
             if os.path.exists("zhang_group_pymol_style.py"):
-                style_cmds = "; ".join(
-                    [f"pymol_style {name}" for name in molnames]
-                )
-                command += f' -d "{style_cmds}'
+                command += f' -d "pymol_style {self.job_basename}'
             else:
                 # no render style and no style file present
                 command += ' -d "'
         else:
             if job.style.lower() == "pymol":
-                style_cmds = "; ".join(
-                    [f"pymol_style {name}" for name in molnames]
-                )
-                command += f' -d "{style_cmds}'
+                command += f' -d "pymol_style {self.job_basename}'
             elif job.style.lower() == "cylview":
-                style_cmds = "; ".join(
-                    [f"cylview_style {name}" for name in molnames]
-                )
-                command += f' -d "{style_cmds}'
+                command += f' -d "cylview_style {self.job_basename}'
             else:
                 raise ValueError(f"The style {job.style} is not available!")
 
@@ -700,7 +690,7 @@
 
     def _assign_variables(self, job):
         """Sets proper file paths for job input, output, and error files."""
-<<<<<<< HEAD
+        super()._assign_variables(job)
         self.running_directory = job.folder
         logger.debug(f"Running directory: {self.running_directory}")
         self.job_basename = job.label
@@ -742,39 +732,6 @@
             mol.write(xyz_path, format="xyz", mode="w")
         else:
             raise ValueError(f"Object {mol} is not of Molecule type!")
-=======
-        super()._assign_variables(job)
-        self.job_logfile = os.path.abspath(
-            os.path.join(job.folder, f"{len(job.molecule)}molecules_align.log")
-        )
-        self.job_outputfile = os.path.abspath(
-            os.path.join(job.folder, f"{len(job.molecule)}molecules_align.out")
-        )
-        self.job_errfile = os.path.abspath(
-            os.path.join(job.folder, f"{len(job.molecule)}molecules_align.err")
-        )
-
-    def _write_input(self, job):
-        job.xyz_absolute_paths = []
-        job.mol_names = []
-        mol = job.molecule
-        mol_list = mol if isinstance(mol, list) else [mol]
-        for m in mol_list:
-            if not isinstance(m, Molecule):
-                raise ValueError(f"Object {m} is not of Molecule type!")
-            if not hasattr(m, "name"):
-                raise ValueError("Molecule object missing .name attribute!")
-            name = m.name
-            xyz_path = os.path.join(job.folder, f"{name}.xyz")
-            abs_xyz_path = os.path.abspath(xyz_path)
-            if os.path.exists(abs_xyz_path):
-                logger.info(f"File {abs_xyz_path} exists, skipping write.")
-            else:
-                m.write(abs_xyz_path, format="xyz", mode="w")
-                logger.info(f"Writing molecule {name} to {abs_xyz_path}")
-            job.xyz_absolute_paths.append(abs_xyz_path)
-            job.mol_names.append(name)
->>>>>>> 0d4d39fa
 
     def _get_visualization_command(self, job):
         exe = quote_path(self.executable)
@@ -817,73 +774,15 @@
             command += " -c"
         return command
 
-<<<<<<< HEAD
-    def _setup_style(self, job, command):
-        # Handle the -d argument (PyMOL commands)
-        if job.style is None:
-            # defaults to using zhang_group_pymol_style if not specified
-            if os.path.exists("zhang_group_pymol_style.py"):
-                molnames = [
-                    f"alignmol{i + 1}" for i in range(len(job.molecule))
-                ]
-                style_cmds = "; ".join(
-                    [f"pymol_style {name}" for name in molnames]
-                )
-                command += f' -d "{style_cmds};'
-            else:
-                # no render style and no style file present
-                command += ' -d "'
-        else:
-            if job.style.lower() == "pymol":
-                molnames = [
-                    f"alignmol{i + 1}" for i in range(len(job.molecule))
-                ]
-                style_cmds = "; ".join(
-                    [f"pymol_style {name}" for name in molnames]
-                )
-                command += f' -d "{style_cmds};'
-            elif job.style.lower() == "cylview":
-                molnames = [
-                    f"alignmol{i + 1}" for i in range(len(job.molecule))
-                ]
-                style_cmds = "; ".join(
-                    [f"cylview_style {name}" for name in molnames]
-                )
-                command += f' -d "{style_cmds};'
-            else:
-                raise ValueError(f"The style {job.style} is not available!")
-        return command
-
-=======
->>>>>>> 0d4d39fa
     def _job_specific_commands(self, job, command):
         command = self._align_command(job, command)
         return command
 
     def _align_command(self, job, command):
-<<<<<<< HEAD
-        mol = job.molecule
-        mol_num = len(mol)
-        align_cmds = []
-        for i in range(2, mol_num + 1):
-            align_cmds.append(f"align alignmol{i}, alignmol1")
-=======
         molnames = job.mol_names
         align_cmds = []
         for i in range(1, len(molnames)):
             align_cmds.append(f"align {molnames[i]}, {molnames[0]}")
->>>>>>> 0d4d39fa
-        pymol_cmds = "; ".join(align_cmds)
-        command += f"; {pymol_cmds}"
-        return command
-
-    def _save_pse_command(self, job, command):
-        n_mol = len(job.molecule)
-        pse_filename = f"{n_mol}molecules_align.pse"
-        pse_path = os.path.join(job.folder, pse_filename)
-        command += f"; save {quote_path(pse_path)}"
-<<<<<<< HEAD
-        return command
 
     def _create_process(self, job, command, env=None):
         process = super()._create_process(job, command, env)
@@ -904,7 +803,4 @@
                         os.remove(path)
                         logger.info(f"Deleted temporary file: {path}")
                     except Exception as e:
-                        logger.warning(f"Failed to delete {path}: {e}")
-=======
-        return command
->>>>>>> 0d4d39fa
+                        logger.warning(f"Failed to delete {path}: {e}")