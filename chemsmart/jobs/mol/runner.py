--- conflicted
+++ resolved
@@ -679,7 +679,6 @@
         # Append the final PyMOL commands, quoting the output file path
         command += f"; save {quote_path(job.spin_basename)}.pse"
 
-<<<<<<< HEAD
         return command
 
 
@@ -801,7 +800,4 @@
                         os.remove(path)
                         logger.info(f"Deleted temporary file: {path}")
                     except Exception as e:
-                        logger.warning(f"Failed to delete {path}: {e}")
-=======
-        return command
->>>>>>> 9cbe394c
+                        logger.warning(f"Failed to delete {path}: {e}")