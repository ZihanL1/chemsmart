# Detect the operating system
OS := $(shell uname -s 2>/dev/null || echo Windows)
ifeq ($(OS),Windows)
    SHELL := cmd
    ENV_PREFIX := $(if $(shell where conda >nul 2>&1 && conda env list | findstr chemsmart >nul 2>&1),conda activate chemsmart && ,)
    SEP := \\
    RM := del /Q
    RMDIR := rmdir /S /Q
    ECHO := echo
    NULL := nul
else
    SHELL := /bin/bash
    ENV_PREFIX := $(shell if conda env list | grep -q chemsmart; then echo "conda run -n chemsmart "; fi)
    SEP := /
    RM := rm -f
    RMDIR := rm -rf
    ECHO := echo
    NULL := /dev/null
endif

USE_CONDA ?= true  # Default to true if not explicitly set
MAKEFILE_DIR := $(dir $(realpath $(lastword $(MAKEFILE_LIST))))
CHEMSMART_PATH := $(MAKEFILE_DIR)chemsmart$(SEP)cli$(SEP)chemsmart  # Use platform-specific separator

.PHONY: help
help:             ## Show the help menu.
	@echo "Usage: make <target>"
	@echo ""
	@echo "Targets:"
	@if [ "$(OS)" = "Windows" ]; then \
		type $(MAKEFILE_LIST) | findstr /R "^[a-zA-Z_-]*:.*## " | for /F "tokens=1,2 delims=##" %%a in ('more') do @echo %%a                    %%b; \
	else \
		grep -E '^[a-zA-Z_-]+:.*?## ' $(MAKEFILE_LIST) | awk 'BEGIN {FS = ":.*?## "}; {printf "\033[36m%-15s\033[0m %s\n", $$1, $$2}'; \
	fi

# === Environment Setup ===

.PHONY: env
env:  ## Create a Conda environment if USE_CONDA=true.
	@echo Debug: USE_CONDA=$(USE_CONDA)
	@if [ $(USE_CONDA) = "true" ]; then \
		$(ECHO) "Using Conda"; \
		$(MAKE) conda-env; \
	else \
		$(ECHO) "Using virtualenv"; \
		$(MAKE) virtualenv; \
	fi

.PHONY: conda-env
conda-env:  ## Create or update the Conda environment using environment.yml.
	@echo Managing Conda environment 'chemsmart' with environment.yml...
	@if not exist environment.yml ( \
		$(ECHO) "Error: environment.yml not found in $(MAKEFILE_DIR). Please create it first."; \
		exit 1 \
	)
	@if [ "$(OS)" = "Windows" ]; then \
		conda env list | findstr chemsmart >$(NULL) && ( \
			$(ECHO) "Updating existing 'chemsmart' environment..."; \
			conda env update -n chemsmart -f environment.yml --prune \
		) || ( \
			$(ECHO) "Creating new 'chemsmart' environment..."; \
			conda env create -f environment.yml \
		); \
	else \
		if conda env list | grep -q chemsmart; then \
			$(ECHO) "Updating existing 'chemsmart' environment..."; \
			conda env update -n chemsmart -f environment.yml --prune; \
		else \
			$(ECHO) "Creating new 'chemsmart' environment..."; \
			conda env create -f environment.yml; \
		fi; \
	fi
	@echo Conda environment 'chemsmart' is ready. Activate it with 'conda activate chemsmart'.

.PHONY: virtualenv
virtualenv:  ## Create a virtual environment using virtualenv.
	@if [ "$(OS)" = "Windows" ]; then \
		where python3 >$(NULL) 2>&1 || ( \
			$(ECHO) "Python 3 is required but not installed. Exiting."; \
			exit 1 \
		); \
		if not exist venv ( \
			python3 -m venv venv \
		); \
		call venv\Scripts\activate.bat && pip install -U pip; \
	else \
		if ! command -v python3 >$(NULL); then \
			$(ECHO) "Python 3 is required but not installed. Exiting."; \
			exit 1; \
		fi; \
		if [ ! -d "venv" ]; then \
			python3 -m venv venv; \
		fi; \
		source venv/bin/activate && pip install -U pip; \
	fi

# === Project Setup ===

.PHONY: install
install:          ## Install the project in development mode.
	$(ENV_PREFIX)pip install -e .[test]
	$(ENV_PREFIX)pip install types-PyYAML

.PHONY: configure
configure:        ## Run chemsmart configuration interactively.
	@echo Running chemsmart configuration...
	$(ENV_PREFIX)python $(CHEMSMART_PATH) config
	@echo Running chemsmart server configuration...
	$(ENV_PREFIX)python $(CHEMSMART_PATH) config server || ( $(ECHO) "Error: chemsmart server configuration failed." && exit 1 )
	@if [ "$(OS)" = "Windows" ]; then \
		set /p gaussian_folder=Enter the path to the Gaussian g16 folder (or press Enter to skip):  & \
		if defined gaussian_folder ( \
			$(ECHO) Configuring Gaussian with folder: !gaussian_folder! & \
			$(ENV_PREFIX)python $(CHEMSMART_PATH) config gaussian --folder "!gaussian_folder!" \
		) else ( \
			$(ECHO) Skipping Gaussian configuration. \
		); \
		set /p orca_folder=Enter the path to the ORCA folder (or press Enter to skip):  & \
		if defined orca_folder ( \
			$(ECHO) Configuring ORCA with folder: !orca_folder! & \
			$(ENV_PREFIX)python $(CHEMSMART_PATH) config orca --folder "!orca_folder!" \
		) else ( \
			$(ECHO) Skipping ORCA configuration. \
		); \
	else \
		read -p "Enter the path to the Gaussian g16 folder (or press Enter to skip): " gaussian_folder; \
		if [ -n "$$gaussian_folder" ]; then \
			$(ECHO) "Configuring Gaussian with folder: $$gaussian_folder"; \
			$(ENV_PREFIX)$(CHEMSMART_PATH) config gaussian --folder $$gaussian_folder; \
		else \
			$(ECHO) "Skipping Gaussian configuration."; \
		fi; \
		read -p "Enter the path to the ORCA folder (or press Enter to skip): " orca_folder; \
		if [ -n "$$orca_folder" ]; then \
			$(ECHO) "Configuring ORCA with folder: $$orca_folder"; \
			$(ENV_PREFIX)$(CHEMSMART_PATH) config orca --folder $$orca_folder; \
		else \
			$(ECHO) "Skipping ORCA configuration."; \
		fi; \
	fi

.PHONY: show
show: ## Display the current environment information.
	@echo Current environment:
	@if [ "$(OS)" = "Windows" ]; then \
		if [ "$(USE_CONDA)" = "true" ]; then \
			conda env list | findstr "*"; \
		fi; \
	else \
		if [ "$(USE_CONDA)" = "true" ]; then \
			conda env list | grep '*'; \
		fi; \
	fi
	$(ENV_PREFIX)python -V
	$(ENV_PREFIX)python -m site

# === Code Quality ===

.PHONY: update-deps
update-deps:          ## Automatically update new packages that are added in the codes
	@echo Updating additional dependencies to pyproject.toml file...
	$(ENV_PREFIX)python $(CHEMSMART_PATH) update deps
	@echo Reinstalling chemsmart package...
	$(ENV_PREFIX)pip install -e .[test]

.PHONY: fmt
fmt:              ## Format code using black and isort.
	$(ENV_PREFIX)isort --skip pyproject.toml --gitignore .
	$(ENV_PREFIX)black -l 79 .

.PHONY: lint
lint:             ## Run linters (ruff).
	$(ENV_PREFIX)ruff check . --fix

# === Testing ===

.PHONY: test
test: lint        ## Run tests and generate coverage report.
<<<<<<< HEAD
	$(ENV_PREFIX)pytest -v --cov-config .coveragerc --cov=chemsmart -l --tb=short --maxfail=1 --full-trace tests/
=======
	$(ENV_PREFIX)pytest -v --cov-config .coveragerc --cov=chemsmart --cov-branch -l --tb=short --maxfail=1 tests/
	$(ENV_PREFIX)coverage combine || true  # Add this to handle empty data gracefully
>>>>>>> 9f7ef730
	$(ENV_PREFIX)coverage xml
	$(ENV_PREFIX)coverage html

# === Cleanup ===

.PHONY: clean
clean: ## Remove temporary and unnecessary files.
ifeq ($(OS),Windows)
	@for /R . %%f in (*.pyc) do @$(RM) "%%f" 2>$(NULL)
	@for /D /R . %%d in (__pycache__) do @if exist "%%d" $(RMDIR) "%%d" 2>$(NULL)
	@for /R . %%f in (Thumbs.db) do @$(RM) "%%f" 2>$(NULL)
	@for /R . %%f in (*~) do @$(RM) "%%f" 2>$(NULL)
	@$(RMDIR) .cache .pytest_cache build dist *.egg-info htmlcov .tox .coverage.* docs/_build 2>$(NULL)
else
	@find ./ -name '*.pyc' -exec rm -f {} + 2>/dev/null
	@find ./ -name '__pycache__' -exec rm -rf {} + 2>/dev/null
	@find ./ -name 'Thumbs.db' -exec rm -f {} + 2>/dev/null
	@find ./ -name '*~' -exec rm -f {} + 2>/dev/null
	@rm -rf .cache .pytest_cache build dist *.egg-info htmlcov .tox .coverage.* docs/_build 2>/dev/null
endif<|MERGE_RESOLUTION|>--- conflicted
+++ resolved
@@ -176,12 +176,8 @@
 
 .PHONY: test
 test: lint        ## Run tests and generate coverage report.
-<<<<<<< HEAD
-	$(ENV_PREFIX)pytest -v --cov-config .coveragerc --cov=chemsmart -l --tb=short --maxfail=1 --full-trace tests/
-=======
 	$(ENV_PREFIX)pytest -v --cov-config .coveragerc --cov=chemsmart --cov-branch -l --tb=short --maxfail=1 tests/
 	$(ENV_PREFIX)coverage combine || true  # Add this to handle empty data gracefully
->>>>>>> 9f7ef730
 	$(ENV_PREFIX)coverage xml
 	$(ENV_PREFIX)coverage html
 
