import logging
import re
from functools import cached_property
from itertools import islice

import numpy as np
from ase import units

from chemsmart.io.molecules.structure import CoordinateBlock
from chemsmart.utils.io import clean_duplicate_structure, create_molecule_list
from chemsmart.utils.mixins import GaussianFileMixin
from chemsmart.utils.periodictable import PeriodicTable
from chemsmart.utils.repattern import (
    eV_pattern,
    f_pattern,
    float_pattern,
    frozen_coordinates_pattern,
    mp2_energy_pattern,
    nm_pattern,
    normal_mode_pattern,
    oniom_energy_pattern,
    scf_energy_pattern,
)
from chemsmart.utils.utils import string2index_1based

p = PeriodicTable()
logger = logging.getLogger(__name__)


class Gaussian16Output(GaussianFileMixin):
    """Class to parse Gaussian 16 output files.
    Args:
        filename (str): Path to the Gaussian output file.
        use_frozen (bool): To include frozen coordinates in the Molecule.
        Defaults to False, since we do not want the frozen coordinates
        data be passed if .log file is used to create a molecule for run.
        include_intermediate (bool): To include intermediate steps in the Molecule.
        by default include_intermediate=False, we ignore those pre-optimization points
        such that the pointns obtained will be the same as points visualized in Gaussview.
        For data collection, one may set include_intermediate=True to get all datapoints,
        including those pre-optimization points. This feature allows user to use the index
        to select a geometry on a scan.log Gaussian output file as input for a fresh calculation
        of (any) other job.
    """

    def __init__(self, filename, use_frozen=False, include_intermediate=False):
        self.filename = filename
        self.use_frozen = use_frozen
        self.include_intermediate = include_intermediate

    @property
    def normal_termination(self):
        """Check for termination of gaussian file by checking the last line of the output file."""
        contents = self.contents
        if len(contents) == 0:
            return False

        last_line = contents[-1]
        if "Normal termination of Gaussian" in last_line:
            logger.info(f"File {self.filename} terminated normally.")
            return True

        logger.info(f"File {self.filename} has error termination.")
        return False

    @property
    def heavy_elements(self):
        """TODO"""
        return None

    @property
    def heavy_elements_basis(self):
        """TODO"""
        return None

    @property
    def light_elements(self):
        """TODO"""
        return None

    @property
    def light_elements_basis(self):
        """TODO"""
        return None

    @property
    def custom_solvent(self):
        """TODO"""
        return None

    @cached_property
    def num_steps(self):
        """Number of points scanned."""
        for line in self.contents:
            if line.startswith("Step number"):
                return int(line.split()[-1])
        return None

    @cached_property
    def num_atoms(self):
        """Number of atoms in the molecule."""
        for line in self.contents:
            if line.startswith("NAtoms="):
                return int(line.split()[1])

    @property
    def charge(self):
        """Charge of the molecule."""
        for line in self.contents:
            if "Charge" in line and "Multiplicity" in line:
                line_elem = line.split()
                return int(line_elem[2])

    @property
    def multiplicity(self):
        """Multiplicity of the molecule."""
        for line in self.contents:
            if "Charge" in line and "Multiplicity" in line:
                line_elem = line.split()
                # return int(line_elem[-1])
                # # in qmmm, not always last, e.g.,
                # # Charge =  1 Multiplicity = 2 for low   level calculation on real  system.
                return int(line_elem[5])

    @property
    def spin(self):
        """Spin restricted vs spin unrestricted calculations."""
        for line in self.contents:
            if "SCF Done:" in line:
                line_elem = line.split("E(")
                theory = line_elem[1].split(")")[0].lower()
                # determine if the job is restricted or unrestricted
                if theory.startswith("r"):
                    spin = "restricted"
                elif theory.startswith("u"):
                    spin = "unrestricted"
                else:
                    spin = None
                return spin

    @cached_property
    def input_coordinates_block(self):
        """Obtain the coordinate block from the input that is printed in the outputfile."""
        coordinates_block_lines_list = []
        for i, line in enumerate(self.contents):
            if line.startswith("Symbolic Z-matrix:"):
                for j_line in self.contents[i + 2 :]:
                    if len(j_line) == 0:
                        break
                    if j_line.split()[0] not in p.PERIODIC_TABLE:
                        if j_line.startswith("Charge ="):
                            logger.debug(f"Skipping line: {j_line}")
                            # e.g., in QM/MM output files, the first element is not the coordinates information
                            # e.g., "Charge =  1 Multiplicity = 2 for low   level calculation on real  system."
                            continue
                        # elif j_line.startswith("TV"): we still add the line for PBC
                    coordinates_block_lines_list.append(j_line)
        cb = CoordinateBlock(coordinate_block=coordinates_block_lines_list)
        return cb

    @cached_property
    def all_structures(self):
        """
        Obtain all the structures from the output file.
        Use Standard orientations to get the structures; if not, use input orientations.
        Include their corresponding energy and forces if present.
        """
<<<<<<< HEAD

        def create_molecule_list(
            orientations, orientations_pbc, num_structures=None
        ):
            """Helper function to create Molecule objects."""
            num_structures = num_structures or len(orientations)
            if self.use_frozen:
                frozen_atoms = self.frozen_atoms_masks
            else:
                frozen_atoms = None
            return [
                Molecule(
                    symbols=self.symbols,
                    positions=orientations[i],
                    translation_vectors=orientations_pbc[i],
                    charge=self.charge,
                    multiplicity=self.multiplicity,
                    frozen_atoms=frozen_atoms,
                    pbc_conditions=self.list_of_pbc_conditions,
                    energy=self.energies_in_eV[i],
                    forces=self.forces_in_eV_per_angstrom[i],
                )
                for i in range(num_structures)
            ]

        # If the job terminated normally
        if self.normal_termination:
            # Use Standard orientations if available, otherwise Input orientations
            if self.standard_orientations:
                # log file has "Standard orientation:"
                # and standard_orientations is not None
                try:
                    if np.allclose(
                        self.standard_orientations[-1],
                        self.standard_orientations[-2],
                        rtol=1e-5,
                    ):
                        self.standard_orientations.pop(-1)
                except IndexError:
                    # for single point jobs, there will be only one structure
                    pass
                orientations = self.standard_orientations
                orientations_pbc = self.standard_orientations_pbc
            else:
                if self.input_orientations is not None:
                    # if the log file has "Input orientation:"
                    try:
                        if np.allclose(
                            self.input_orientations[-1],
                            self.input_orientations[-2],
                            rtol=1e-5,
                        ):
                            self.input_orientations.pop(-1)
                    except IndexError:
                        # for single point jobs, there will be only one structure
                        pass
                orientations = self.input_orientations
                orientations_pbc = self.input_orientations_pbc
            return create_molecule_list(orientations, orientations_pbc)

        # If the job did not terminate normally, the last structure is ignored
        num_structures_to_use = len(self.energies)
=======
        # Determine orientations and their periodic boundary conditions (PBC)
>>>>>>> 402a839d
        if self.standard_orientations:
            num_structures_to_use = min(
                len(self.standard_orientations),
                len(self.energies),
                len(self.forces),
            )
<<<<<<< HEAD
        if self.input_orientations:
            num_structures_to_use = min(
                len(self.input_orientations),
                len(self.energies),
                len(self.forces),
=======
        elif self.input_orientations:
            orientations, orientations_pbc = (
                self.input_orientations,
                self.input_orientations_pbc,
            )
        else:
            return []  # No structures found

        # Clean duplicate structures at the end
        clean_duplicate_structure(orientations)

        # Remove first structure if it's a link job
        if self.job_type == "link" and len(orientations) > 1:
            orientations, orientations_pbc = (
                orientations[1:],
                orientations_pbc[1:],
            )
            self.energies_in_eV = self.energies_in_eV[1:]

        frozen_atoms = self.frozen_atoms_masks if self.use_frozen else None

        # Handle normal termination
        if self.normal_termination:
            all_structures = create_molecule_list(
                orientations,
                orientations_pbc,
                self.energies_in_eV,
                self.forces_in_eV_per_angstrom,
                self.symbols,
                self.charge,
                self.multiplicity,
                frozen_atoms,
                self.list_of_pbc_conditions,
            )
        else:
            # Handle abnormal termination
            num_structures_to_use = min(
                len(orientations),
                len(self.energies_in_eV),
                len(self.forces_in_eV_per_angstrom),
            )
            all_structures = create_molecule_list(
                orientations,
                orientations_pbc,
                self.energies_in_eV,
                self.forces_in_eV_per_angstrom,
                self.symbols,
                self.charge,
                self.multiplicity,
                frozen_atoms,
                self.list_of_pbc_conditions,
                num_structures=num_structures_to_use,
>>>>>>> 402a839d
            )
        # Use Standard orientations if available, otherwise Input orientations
        if self.standard_orientations:
            orientations = self.standard_orientations
            orientations_pbc = self.standard_orientations_pbc
        else:
            orientations = self.input_orientations
            orientations_pbc = self.input_orientations_pbc

<<<<<<< HEAD
        # Handle abnormal termination by limiting the number of structures used
        num_structures_to_use = min(
            len(orientations),
            len(self.energies_in_eV),
            len(self.forces_in_eV_per_angstrom),
        )
        all_structures = create_molecule_list(
            orientations,
            orientations_pbc,
            num_structures=num_structures_to_use,
        )

=======
        # Filter optimized steps if required
>>>>>>> 402a839d
        if self.optimized_steps_indices and not self.include_intermediate:
            logger.info(
                "Ignoring intermediate geometry optimization for constrained opt."
            )
            all_structures = [
                all_structures[i] for i in self.optimized_steps_indices
            ]

        logger.info(
            f"Total number of structures located: {len(all_structures)}"
        )
        return all_structures

    @cached_property
    def optimized_structure(self):
        """Return optimized structure."""
        if self.normal_termination:
            return self.all_structures[-1]
        else:
            return None

    @cached_property
    def last_structure(self):
        """Return last structure, whether the output file has completed successfully or not."""
        return self.all_structures[-1]

    @property
    def molecule(self):
        return self.last_structure

    ###### the following properties relate to intermediate geometry optimizations
    # for a constrained opt in e.g, scan/modred job

    @cached_property
    def intermediate_steps(self):
        """Return a list of intermediate steps."""
        initial_step = []
        final_step = []
        for line in self.contents:
            if line.startswith("Step number") and "on scan point" in line:
                line_elem = line.split()
                initial_step.append(int(line_elem[2]))
                final_step.append(int(line_elem[12]))
        steps_zip = zip(initial_step, final_step, strict=False)
        zipped_steps_list = list(steps_zip)
        if len(zipped_steps_list) != 0:
            return zipped_steps_list
        return None

    @cached_property
    def optimized_steps(self):
        """Return a list of optimized steps without intermediate steps."""
        steps = self.intermediate_steps
        if steps:
            optimized_steps = []
            for i in range(steps[-1][-1]):
                i_gaussian = i + 1  # gaussian uses 1-index
                each_steps = [step for step in steps if step[-1] == i_gaussian]
                optimized_steps.append(each_steps[-1])
            print(f"Optimized steps: {optimized_steps}")
            return optimized_steps
        return None

    @cached_property
    def optimized_steps_indices(self):
        if self.optimized_steps:
            return [
                self.intermediate_steps.index(i) for i in self.optimized_steps
            ]
        return None

    #########################
    @property
    def modredundant_group(self):
        return self._get_modredundant_group()

    def _get_route(self):
        lines = self.contents
        for i, line in enumerate(lines):
            if line.startswith("#"):
                if lines[i + 1].startswith("------"):
                    # route string in a single line
                    route = line.lower()
                elif not lines[i + 1].startswith("------") and lines[
                    i + 2
                ].startswith("------"):
                    # route string spans two lines
                    route = line.lower()
                    route += lines[i + 1].strip().lower()
                elif not lines[i + 1].startswith("------") and not lines[
                    i + 2
                ].startswith("------"):
                    # route string spans three lines
                    route = line.lower()
                    route += lines[i + 1].lower()
                    route += lines[i + 2].lower()
                else:
                    route = None
                return route
        return None

    def _get_modredundant_group(self):
        if "modred" in self.route_string:
            modredundant_group = []
            for i, line in enumerate(self.contents):
                if line.startswith(
                    "The following ModRedundant input section has been read:"
                ):
                    for j_line in self.contents[i + 1 :]:

                        if len(j_line) == 0:
                            break
                        modredundant_group.append(j_line)
            return modredundant_group
        return None

    @property
    def gen_genecp(self):
        """String specifying if gen or genecp is used in the calculation output file."""
        return self._get_gen_genecp()

    def _get_gen_genecp(self):
        if "gen" in self.basis:
            # return the string containing gen or genecp
            return self.basis
        return None

    @cached_property
    def num_basis_functions(self):
        for line in self.contents:
            if "basis functions," in line:
                line_elem = line.split(",")
                num_basis_functions = line_elem[0].strip().split()[0]
                return int(num_basis_functions)
        return None

    @cached_property
    def num_primitive_gaussians(self):
        for line in self.contents:
            if "primitive gaussians," in line:
                line_elem = line.split(",")
                primitives = line_elem[1].strip().split()[0]
                return int(primitives)
        return None

    @cached_property
    def num_cartesian_basis_functions(self):
        for line in self.contents:
            if (
                "cartesian basis functions" in line
                and "basis functions," in line
                and "primitive gaussians," in line
            ):
                line_elem = line.split(",")
                num_cartesian_basis_functions = line_elem[2].strip().split()[0]
                return int(num_cartesian_basis_functions)
        return None

    # Below gives computing time/resources used
    @cached_property
    def cpu_runtime_by_jobs_core_hours(self):
        cpu_runtimes = []
        for line in self.contents:
            if line.startswith("Job cpu time:"):
                cpu_runtime = []
                n_days = float(line.split("days")[0].strip().split()[-1])
                cpu_runtime.append(n_days * 24)
                n_hours = float(line.split("hours")[0].strip().split()[-1])
                cpu_runtime.append(n_hours)
                n_minutes = float(line.split("minutes")[0].strip().split()[-1])
                cpu_runtime.append(n_minutes / 60)
                n_seconds = float(line.split("seconds")[0].strip().split()[-1])
                cpu_runtime.append(n_seconds / 3600)
                cpu_runtimes.append(sum(cpu_runtime))
        return cpu_runtimes

    @cached_property
    def service_units_by_jobs(self):
        """SUs defined as the JOB CPU time in hours."""
        return self.cpu_runtime_by_jobs_core_hours

    @cached_property
    def total_core_hours(self):
        return round(sum(self.cpu_runtime_by_jobs_core_hours), 1)

    @cached_property
    def total_service_unit(self):
        return self.total_core_hours

    @cached_property
    def elapsed_walltime_by_jobs(self):
        elapsed_walltimes = []
        for line in self.contents:
            if line.startswith("Elapsed time:"):
                elapsed_walltime = []
                n_days = float(line.split("days")[0].strip().split()[-1])
                elapsed_walltime.append(n_days * 24)
                n_hours = float(line.split("hours")[0].strip().split()[-1])
                elapsed_walltime.append(n_hours)
                n_minutes = float(line.split("minutes")[0].strip().split()[-1])
                elapsed_walltime.append(n_minutes / 60)
                n_seconds = float(line.split("seconds")[0].strip().split()[-1])
                elapsed_walltime.append(n_seconds / 3600)
                elapsed_walltimes.append(sum(elapsed_walltime))
        return elapsed_walltimes

    @cached_property
    def total_elapsed_walltime(self):
        return round(sum(self.elapsed_walltime_by_jobs), 1)

    #### FREQUENCY CALCULATIONS
    @cached_property
    def vibrational_frequencies(self):
        """Read the vibrational frequencies from the Gaussian output file."""
        frequencies = []
        for line in self.contents:
            if line.startswith("Frequencies --"):
                freq_string = line.split("--")[1].strip()
                for freq in freq_string.split():
                    frequencies.append(float(freq))
            else:
                continue
            if "Thermochemistry" in line:
                break
        return frequencies

    @cached_property
    def reduced_masses(self):
        """Obtain list of reduced masses corresponding to the vibrational frequency."""
        reduced_masses = []
        for line in self.contents:
            if line.startswith("Red. masses --"):
                reduced_masses_string = line.split("--")[1].strip()
                for mass in reduced_masses_string.split():
                    reduced_masses.append(float(mass))
            else:
                continue
            if "Thermochemistry" in line:
                break
        return reduced_masses

    @cached_property
    def force_constants(self):
        """Obtain list of force constants corresponding to the vibrational frequency."""
        force_constants = []
        for line in self.contents:
            if line.startswith("Frc consts  --"):
                force_constants_string = line.split("--")[1].strip()
                for force in force_constants_string.split():
                    force_constants.append(float(force))
            else:
                continue
            if "Thermochemistry" in line:
                break
        return force_constants

    @cached_property
    def ir_intensities(self):
        """Obtain list of IR intensities corresponding to the vibrational frequency."""
        IR_intensities = []
        for line in self.contents:
            if line.startswith("IR Inten    --"):
                IR_intensities_string = line.split("--")[1].strip()
                for intensity in IR_intensities_string.split():
                    IR_intensities.append(float(intensity))
            else:
                continue
            if "Thermochemistry" in line:
                break
        return IR_intensities

    @cached_property
    def vibrational_mode_symmetries(self):
        """Obtain list of vibrational mode symmetries corresponding to the vibrational frequency."""
        vibrational_mode_symmetries = []
        for i, line in enumerate(self.contents):
            if line.startswith("Frequencies --"):
                # go back one line to get the symmetries
                symmetries = self.contents[i - 1].split()
                for sym in symmetries:
                    vibrational_mode_symmetries.append(sym)
            else:
                continue
            if "Thermochemistry" in line:
                break
        return vibrational_mode_symmetries

    @cached_property
    def vibrational_modes(self):
        """Obtain list of vibrational normal modes corresponding to the vibrational frequency.
        Returns a list of normal modes, each of num_atoms x 3
        (in dx, dy, and dz for each element) vibration.
        """
        list_of_vib_modes = []
        for i, line in enumerate(self.contents):
            if line.startswith("Frequencies --"):
                first_col_vib_modes = []
                second_col_vib_modes = []
                third_col_vib_modes = []
                for j_line in self.contents[i + 5 :]:
                    # if line match normal mode pattern
                    if re.match(normal_mode_pattern, j_line):
                        normal_mode = [float(val) for val in j_line.split()]
                        first_col_vib_mode = normal_mode[2:5]
                        second_col_vib_mode = normal_mode[5:8]
                        third_col_vib_mode = normal_mode[8:11]
                        first_col_vib_modes.append(first_col_vib_mode)
                        second_col_vib_modes.append(second_col_vib_mode)
                        third_col_vib_modes.append(third_col_vib_mode)
                    else:
                        break
                list_of_vib_modes.append(np.array(first_col_vib_modes))
                list_of_vib_modes.append(np.array(second_col_vib_modes))
                list_of_vib_modes.append(np.array(third_col_vib_modes))
            else:
                continue
            if "Thermochemistry" in line:
                break
        return list_of_vib_modes

    @cached_property
    def num_vib_modes(self):
        return len(self.vibrational_modes)

    @cached_property
    def num_vib_frequencies(self):
        return len(self.vibrational_frequencies)

    #### FREQUENCY CALCULATIONS
    @cached_property
    def has_frozen_coordinates(self):
        """Check if the output file has frozen coordinates."""
        return self.frozen_coordinate_indices is not None

    @cached_property
    def frozen_coordinate_indices(self):
        """Obtain list of frozen coordinate indices from the input format.
        Use 1-index to be the same as atom numbering."""
        frozen_coordinate_indices = []
        for i, line_i in enumerate(self.contents):
            if "Symbolic Z-matrix:" in line_i:
                if len(line_i) == 0:
                    break
                for j, line_j in enumerate(self.contents[i + 2 :]):
                    line_j_elem = line_j.split()
                    if (
                        re.match(frozen_coordinates_pattern, line_j)
                        and line_j_elem[1] == "-1"
                    ):
                        frozen_coordinate_indices.append(j + 1)
        if len(frozen_coordinate_indices) == 0:
            return None
        return frozen_coordinate_indices

    @cached_property
    def free_coordinate_indices(self):
        """Obtain list of free coordinate indices from the input format by taking
        the complement of the frozen coordinates."""
        if self.has_frozen_coordinates:
            return [
                i
                for i in range(1, self.num_atoms + 1)
                if i not in self.frozen_coordinate_indices
            ]
        return None

    @cached_property
    def frozen_elements(self):
        frozen_atoms, _ = self._get_frozen_and_free_atoms()
        return frozen_atoms

    @cached_property
    def free_elements(self):
        _, free_atoms = self._get_frozen_and_free_atoms()
        return free_atoms

    def _get_frozen_and_free_atoms(self):
        """Obtain list of frozen and free atoms from the input format."""
        frozen_atoms = []
        free_atoms = []
        if self.has_frozen_coordinates:
            for i, line_i in enumerate(self.contents):
                if "Symbolic Z-matrix:" in line_i:
                    if len(line_i) == 0:
                        break
                    for j, line_j in enumerate(self.contents[i + 2 :]):
                        line_j_elem = line_j.split()
                        if (
                            re.match(frozen_coordinates_pattern, line_j)
                            and line_j_elem[1] == "-1"
                        ):
                            frozen_atoms.append(line_j_elem[0])
                        elif (
                            re.match(frozen_coordinates_pattern, line_j)
                            and line_j_elem[1] == "0"
                        ):
                            free_atoms.append(line_j_elem[0])
        return frozen_atoms, free_atoms

    @cached_property
    def frozen_atoms_masks(self):
        """Obtain list of frozen atoms masks (-1 = frozen, 0 = free)
        using precomputed frozen_coordinate_indices and free_coordinate_indices.
        """
        if not self.has_frozen_coordinates:
            return None

        # Initialize all as free (0), then mark frozen (-1)
        masks = [0] * self.num_atoms  # 0-based list
        for idx in self.frozen_coordinate_indices:
            masks[idx - 1] = -1  # Convert 1-based index to 0-based

        return masks

    @cached_property
    def scf_energies(self):
        """Obtain SCF energies from the Gaussian output file. Default units of Hartree."""
        scf_energies = []
        for line in self.contents:
            match = re.match(scf_energy_pattern, line)
            if match:
                scf_energies.append(float(match[1]))
        return scf_energies

    @cached_property
    def mp2_energies(self):
        """Obtain MP2 energies from the Gaussian output file. Default units of Hartree."""
        mp2_energies = []
        for line in self.contents:
            match = re.search(mp2_energy_pattern, line)
            if match:
                mp2_energies.append(float(match[1].replace("D", "E")))
        return mp2_energies

    @cached_property
    def oniom_energies(self):
        """Obtain ONIOM energies from the Gaussian output file. Default units of Hartree."""
        oniom_energies = []
        for line in self.contents:
            match = re.match(oniom_energy_pattern, line)
            if match:
                oniom_energies.append(float(match[1]))
        return oniom_energies

    @cached_property
    def energies(self):
        """Return energies of the system."""
        if len(self.mp2_energies) == 0 and len(self.oniom_energies) == 0:
            return self.scf_energies
        elif len(self.mp2_energies) != 0:
            return self.mp2_energies
        elif len(self.oniom_energies) != 0:
            return self.oniom_energies

    # check for convergence criterion not met (happens for some output files)
    @property
    def convergence_criterion_not_met(self):
        return any(
            ">>>>>>>>>> Convergence criterion not met." in line
            for line in self.contents
        )

    @cached_property
    def has_forces(self):
        """Check if the output file contains forces calculations."""
        for line in self.contents:
            if "Forces (Hartrees/Bohr)" in line:
                return True
        return False

    @cached_property
    def forces(self):
        list_of_all_forces, _ = self._get_forces_for_molecules_and_pbc()
        return list_of_all_forces

    def _get_forces_for_molecules_and_pbc(self):
        """Obtain a list of cartesian forces.
        Each force is stored as a np array of shape (num_atoms, 3).
        Intrinsic units as used in Gaussian: Hartrees/Bohr."""
        list_of_all_forces = []
        list_of_all_forces_pbc = []
        for i, line in enumerate(self.contents):
            if "Forces (Hartrees/Bohr)" in line:
                forces = []
                forces_pbc = []
                for j_line in self.contents[i + 3 :]:
                    if "---------------------------" in j_line:
                        break
                    if j_line.startswith("-2"):
                        # line indicates forces for pbc
                        forces_pbc.append(
                            [float(val) for val in j_line.split()[1:4]]
                        )
                    else:
                        forces.append(
                            [float(val) for val in j_line.split()[2:5]]
                        )
                list_of_all_forces.append(np.array(forces))
                list_of_all_forces_pbc.append(np.array(forces_pbc))
        if len(list_of_all_forces) == 0:
            return None, None
        return list_of_all_forces, list_of_all_forces_pbc

    @cached_property
    def pbc_forces(self):
        _, list_of_all_forces_pbc = self._get_forces_for_molecules_and_pbc()
        return list_of_all_forces_pbc

    @cached_property
    def num_forces(self):
        return len(self.forces_in_eV_per_angstrom)

    @cached_property
    def input_orientations(self):
        """Obtain structures in Input Orientation from Gaussian output file."""

        input_orientations, _ = self._get_input_orientations_and_pbc()
        return input_orientations

    @cached_property
    def input_orientations_pbc(self):
        """Obtain structures in Input Orientation with PBC from Gaussian output file."""
        _, input_orientations_pbc = self._get_input_orientations_and_pbc()
        return input_orientations_pbc

    def _get_input_orientations_and_pbc(self):
        input_orientations = []
        input_orientations_pbc = []
        for i, line in enumerate(self.contents):
            if line.startswith("Input orientation:"):
                input_orientation = []
                input_orientation_pbc = []
                for j_line in self.contents[i + 5 :]:
                    if "-----------------" in j_line:
                        break
                    if j_line.split()[1] == "-2":  # atomic number = -2 for TV
                        input_orientation_pbc.append(
                            [float(val) for val in j_line.split()[3:6]]
                        )
                    else:
                        input_orientation.append(
                            [float(val) for val in j_line.split()[3:6]]
                        )
                input_orientations.append(np.array(input_orientation))
                if len(input_orientation_pbc) != 0:
                    input_orientations_pbc.append(
                        np.array(input_orientation_pbc)
                    )
                else:
                    input_orientations_pbc.append(None)
        if len(input_orientations) == 0:
            return None, None
        return input_orientations, input_orientations_pbc

    @cached_property
    def standard_orientations(self):
        """Obtain structures in Standard Orientation from Gaussian output file."""
        standard_orientations, _ = self._get_standard_orientations_and_pbc()
        return standard_orientations

    @cached_property
    def standard_orientations_pbc(self):
        """Obtain structures in Standard Orientation with PBC from Gaussian output file."""
        _, standard_orientations_pbc = (
            self._get_standard_orientations_and_pbc()
        )
        return standard_orientations_pbc

    def _get_standard_orientations_and_pbc(self):
        standard_orientations = []
        standard_orientations_pbc = []
        for i, line in enumerate(self.contents):
            if line.startswith("Standard orientation:"):
                standard_orientation = []
                standard_orientation_pbc = []
                for j_line in self.contents[i + 5 :]:
                    if "-----------------" in j_line:
                        break
                    if j_line.split()[1] == "-2":  # atomic number = -2 for TV
                        standard_orientation_pbc.append(
                            [float(val) for val in j_line.split()[3:6]]
                        )
                    else:
                        standard_orientation.append(
                            [float(val) for val in j_line.split()[3:6]]
                        )
                standard_orientations.append(np.array(standard_orientation))
                if len(standard_orientation_pbc) != 0:
                    standard_orientations_pbc.append(
                        np.array(standard_orientation_pbc)
                    )
                else:
                    standard_orientations_pbc.append(None)
        if len(standard_orientations) == 0:
            return None, None
        return standard_orientations, standard_orientations_pbc

    @cached_property
    def tddft_transitions(self):
        """
        Read a excitation energies after a TD-DFT calculation.

        Returns:
            A list: A list of tuple for each transition such as
                    [(energie (eV), lambda (nm), oscillatory strength), ... ]
        """
        tddft_transitions = []
        for line in self.contents:
            if line.startswith("Excited State"):
                eV_match = re.search(eV_pattern, line)
                nm_match = re.search(nm_pattern, line)
                f_match = re.search(f_pattern, line)
                if eV_match and nm_match and f_match:
                    # Extract and convert the matched values to float
                    excitation_energy_eV = float(eV_match.group(1))
                    absorption_wavelength = float(nm_match.group(1))
                    oscillatory_strength = float(f_match.group(1))

                    tddft_transitions.append(
                        (
                            excitation_energy_eV,
                            absorption_wavelength,
                            oscillatory_strength,
                        )
                    )
        return tddft_transitions

    @cached_property
    def excitation_energies_eV(self):
        """
        Read TDDFT transitions and return the transition energies in eV as a list.
        """
        excitation_energies_eV = []
        for i in self.tddft_transitions:
            excitation_energies_eV.append(i[0])
        return excitation_energies_eV

    @cached_property
    def absorptions_in_nm(self):
        """Read TDDFT transitions and return the absorbed wavelengths in nm as a list."""
        absorptions_in_nm = []
        for i in self.tddft_transitions:
            absorptions_in_nm.append(i[1])
        return absorptions_in_nm

    @cached_property
    def oscillatory_strengths(self):
        """Read TDDFT transitions and return the oscillatory strengths as a list."""
        oscillatory_strengths = []
        for i in self.tddft_transitions:
            oscillatory_strengths.append(i[2])
        return oscillatory_strengths

    @cached_property
    def transitions(self):
        """Read TDDFT transitions and return the MO transitions."""
        transitions, _ = self._read_transitions_and_contribution_coefficients()
        return transitions

    @cached_property
    def contribution_coefficients(self):
        """Read MO contribution coefficients."""
        _, cc = self._read_transitions_and_contribution_coefficients()
        return cc

    def _read_transitions_and_contribution_coefficients(self):
        transitions = []
        contribution_coefficients = []
        for i, line in enumerate(self.contents):
            if line.startswith("Excited State"):
                each_state_transitions = []
                each_state_contribution_coefficients = []
                # parse the lines that follow until an empty line is encountered
                j = 1
                while len(self.contents[i + j]) != 0:
                    line_element = self.contents[i + j].split()
                    if len(line_element) <= 4:
                        mo_transition = " ".join(
                            list(islice(line_element, len(line_element) - 1))
                        )
                        contribution_coefficient = float(line_element[-1])
                        each_state_transitions.append(mo_transition)
                        each_state_contribution_coefficients.append(
                            contribution_coefficient
                        )
                    j += 1
                transitions.append(each_state_transitions)
                contribution_coefficients.append(
                    each_state_contribution_coefficients
                )

        return transitions, contribution_coefficients

    @cached_property
    def alpha_occ_eigenvalues(self):
        """Obtain all eigenenergies of the alpha occuplied orbitals and convert to eV."""
        alpha_occ_eigenvalues = []

        # Iterate through lines in reverse to find the last block of eigenvalues
        eigenvalue_blocks = []
        current_block = []
        found_first_block = False

        for line in reversed(self.contents):
            if line.startswith("Alpha  occ. eigenvalues"):
                # Add the line to the current block
                current_block.append(line)
                found_first_block = True
            elif found_first_block:
                # We've reached the end of the last block
                eigenvalue_blocks.append(current_block)
                current_block = []
                found_first_block = False

        if eigenvalue_blocks:
            # Extract the last block and process it
            last_block = eigenvalue_blocks[0]
            last_block.reverse()  # Reverse to original order

            # Flatten the last block and convert to list of floats
            last_block_values = []
            for line in last_block:
                # Find all floats in the line, including those without spaces
                values = re.findall(float_pattern, line)
                last_block_values.extend(map(float, values))

            alpha_occ_eigenvalues = [
                value * units.Hartree for value in last_block_values
            ]
        return alpha_occ_eigenvalues

    @cached_property
    def alpha_virtual_eigenvalues(self):
        """Obtain all eigenenergies of the alpha unoccuplied orbitals."""

        # Iterate through lines in reverse to find the last block of eigenvalues
        eigenvalue_blocks = []
        current_block = []
        found_first_block = False

        for line in reversed(self.contents):
            if line.startswith("Alpha virt. eigenvalues"):
                # Add the line to the current block
                current_block.append(line)
                found_first_block = True
            elif found_first_block:
                # We've reached the end of the last block
                eigenvalue_blocks.append(current_block)
                current_block = []
                found_first_block = False

        if eigenvalue_blocks:
            # Extract the last block and process it
            last_block = eigenvalue_blocks[0]
            last_block.reverse()  # Reverse to original order

            # Flatten the last block and convert to list of floats
            last_block_values = []
            for line in last_block:
                # Find all floats in the line, including those without spaces
                values = re.findall(float_pattern, line)
                last_block_values.extend(map(float, values))

            alpha_virtual_eigenvalues = [
                value * units.Hartree for value in last_block_values
            ]
            return alpha_virtual_eigenvalues

    @cached_property
    def beta_occ_eigenvalues(self):
        """Obtain all eigenenergies of the beta occuplied orbitals."""
        # Iterate through lines in reverse to find the last block of eigenvalues
        eigenvalue_blocks = []
        current_block = []
        found_first_block = False

        for line in reversed(self.contents):
            if line.startswith("Beta  occ. eigenvalues"):
                # Add the line to the current block
                current_block.append(line)
                found_first_block = True
            elif found_first_block:
                # We've reached the end of the last block
                eigenvalue_blocks.append(current_block)
                current_block = []
                found_first_block = False

        if eigenvalue_blocks:
            # Extract the last block and process it
            last_block = eigenvalue_blocks[0]
            last_block.reverse()  # Reverse to original order

            # Flatten the last block and convert to list of floats
            last_block_values = []
            for line in last_block:
                # Find all floats in the line, including those without spaces
                values = re.findall(float_pattern, line)
                last_block_values.extend(map(float, values))

            beta_occ_eigenvalues = [
                value * units.Hartree for value in last_block_values
            ]
            return beta_occ_eigenvalues

    @cached_property
    def beta_virtual_eigenvalues(self):
        """Obtain all eigenenergies of the beta unoccuplied orbitals."""

        # Iterate through lines in reverse to find the last block of eigenvalues
        eigenvalue_blocks = []
        current_block = []
        found_first_block = False

        for line in reversed(self.contents):
            if line.startswith("Beta virt. eigenvalues"):
                # Add the line to the current block
                current_block.append(line)
                found_first_block = True
            elif found_first_block:
                # We've reached the end of the last block
                eigenvalue_blocks.append(current_block)
                current_block = []
                found_first_block = False

        if eigenvalue_blocks:
            # Extract the last block and process it
            last_block = eigenvalue_blocks[0]
            last_block.reverse()  # Reverse to original order

            # Flatten the last block and convert to list of floats
            last_block_values = []
            for line in last_block:
                # Find all floats in the line, including those without spaces
                values = re.findall(float_pattern, line)
                last_block_values.extend(map(float, values))

            beta_virtual_eigenvalues = [
                value * units.Hartree for value in last_block_values
            ]
            return beta_virtual_eigenvalues

    @cached_property
    def homo_energy(self):
        if self.multiplicity == 1:
            assert (
                self.beta_occ_eigenvalues is None
                and self.beta_virtual_eigenvalues is None
            )
            return self.alpha_occ_eigenvalues[-1]

    @cached_property
    def num_unpaired_electrons(self):
        if self.multiplicity != 1:
            # the multiplicity is the number of unpaired electrons + 1
            assert (
                len(self.alpha_occ_eigenvalues)
                - len(self.beta_occ_eigenvalues)
                + 1
                == self.multiplicity
            )
            return len(self.alpha_occ_eigenvalues) - len(
                self.beta_occ_eigenvalues
            )

    @cached_property
    def somo_energy(self):
        if self.multiplicity != 1:
            # the multiplicity is the number of unpaired electrons + 1
            assert (
                len(self.alpha_occ_eigenvalues)
                - len(self.beta_occ_eigenvalues)
                + 1
                == self.multiplicity
            )
            return self.alpha_occ_eigenvalues[-1]

    @cached_property
    def lumo_energy(self):
        if self.multiplicity == 1:
            assert (
                self.beta_occ_eigenvalues is None
                and self.beta_virtual_eigenvalues is None
            )
            return self.alpha_virtual_eigenvalues[0]

    @cached_property
    def fmo_gap(self):
        if self.multiplicity == 1:
            return self.lumo_energy - self.homo_energy
        else:
            # to implement for radical systems
            pass

    @cached_property
    def mulliken_atomic_charges(self):
        mulliken_atomic_charges, _ = (
            self._get_mulliken_atomic_charges_and_spin_densities()
        )
        return mulliken_atomic_charges

    @cached_property
    def mulliken_spin_densities(self):
        _, mulliken_spin_densities = (
            self._get_mulliken_atomic_charges_and_spin_densities()
        )
        return mulliken_spin_densities

    def _get_mulliken_atomic_charges_and_spin_densities(self):
        """Obtain Mulliken charges from the output file."""
        all_mulliken_atomic_charges = []
        all_mulliken_spin_densities = []
        for i, line_i in enumerate(self.contents):
            mulliken_atomic_charges = {}
            mulliken_spin_densities = {}
            if line_i.startswith(
                ("Mulliken charges:", "Mulliken charges and spin densities:")
            ):
                for line_j in self.contents[i + 2 :]:
                    if "Sum of Mulliken charges" in line_j:
                        break
                    line_j_elements = line_j.split()
                    element = p.to_element(line_j_elements[1])
                    element_num = f"{element}{line_j_elements[0]}"
                    mulliken_atomic_charges[element_num] = float(
                        line_j_elements[2]
                    )
                    if len(line_j_elements) == 4:
                        mulliken_spin_densities[element_num] = float(
                            line_j_elements[3]
                        )
                all_mulliken_atomic_charges.append(mulliken_atomic_charges)
                if mulliken_spin_densities:
                    all_mulliken_spin_densities.append(mulliken_spin_densities)
        if all_mulliken_atomic_charges and all_mulliken_spin_densities:
            return (
                all_mulliken_atomic_charges[-1],
                all_mulliken_spin_densities[-1],
            )
        elif all_mulliken_atomic_charges:
            return all_mulliken_atomic_charges[-1], None
        else:
            return None, None

    @cached_property
    def mulliken_atomic_charges_heavy_atoms(self):
        mulliken_atomic_charges_heavy_atoms, _ = (
            self._get_mulliken_atomic_charges_and_spin_densities_heavy_atoms()
        )
        return mulliken_atomic_charges_heavy_atoms

    @cached_property
    def mulliken_spin_densities_heavy_atoms(self):
        _, mulliken_spin_densities_heavy_atoms = (
            self._get_mulliken_atomic_charges_and_spin_densities_heavy_atoms()
        )
        return mulliken_spin_densities_heavy_atoms

    def _get_mulliken_atomic_charges_and_spin_densities_heavy_atoms(self):
        """Obtain Mulliken charges with hydrogens summed into heavy atoms."""
        all_mulliken_atomic_charges_heavy_atoms = []
        all_mulliken_spin_densities_heavy_atoms = []
        for i, line_i in enumerate(self.contents):
            mulliken_atomic_charges_heavy_atoms = {}
            mulliken_spin_densities_heavy_atoms = {}
            if line_i.startswith(
                (
                    "Mulliken charges with hydrogens summed into heavy atoms:",
                    "Mulliken charges and spin densities with hydrogens summed into heavy atoms:",
                )
            ):
                for line_j in self.contents[i + 2 :]:
                    if "Electronic spatial extent" in line_j:
                        break
                    line_j_elements = line_j.split()
                    element = p.to_element(line_j_elements[1])
                    element_num = f"{element}{line_j_elements[0]}"
                    mulliken_atomic_charges_heavy_atoms[element_num] = float(
                        line_j_elements[2]
                    )
                    if len(line_j_elements) == 4:
                        mulliken_spin_densities_heavy_atoms[element_num] = (
                            float(line_j_elements[3])
                        )
                all_mulliken_atomic_charges_heavy_atoms.append(
                    mulliken_atomic_charges_heavy_atoms
                )
                if mulliken_spin_densities_heavy_atoms:
                    all_mulliken_spin_densities_heavy_atoms.append(
                        mulliken_spin_densities_heavy_atoms
                    )
        if (
            all_mulliken_atomic_charges_heavy_atoms
            and all_mulliken_spin_densities_heavy_atoms
        ):
            return (
                all_mulliken_atomic_charges_heavy_atoms[-1],
                all_mulliken_spin_densities_heavy_atoms[-1],
            )
        elif all_mulliken_atomic_charges_heavy_atoms:
            return all_mulliken_atomic_charges_heavy_atoms[-1], None
        else:
            # if spin densities present, charges must be present too
            return None, None

    @cached_property
    def hirshfeld_charges(self):
        hirshfeld_charges, _, _, _ = (
            self._get_hirshfeld_charges_spins_dipoles_cm5()
        )
        return hirshfeld_charges

    @cached_property
    def hirshfeld_spin_densities(self):
        _, spin_densities, _, _ = (
            self._get_hirshfeld_charges_spins_dipoles_cm5()
        )
        return spin_densities

    @cached_property
    def hirshfeld_dipoles(self):
        _, _, dipoles, _ = self._get_hirshfeld_charges_spins_dipoles_cm5()
        return dipoles

    @cached_property
    def hirshfeld_cm5_charges(self):
        _, _, _, cm5_charges = self._get_hirshfeld_charges_spins_dipoles_cm5()
        return cm5_charges

    @cached_property
    def hirshfeld_charges_heavy_atoms(self):
        hirshfeld_charges_heavy_atoms, _, _ = (
            self._get_hirshfeld_charges_spin_densities_cm5_charges_heavy_atoms()
        )
        return hirshfeld_charges_heavy_atoms

    @cached_property
    def hirshfeld_spin_densities_heavy_atoms(self):
        _, hirshfeld_spin_densities_heavy_atoms, _ = (
            self._get_hirshfeld_charges_spin_densities_cm5_charges_heavy_atoms()
        )
        return hirshfeld_spin_densities_heavy_atoms

    @cached_property
    def hirshfeld_cm5_charges_heavy_atoms(self):
        _, _, cm5_charges_heavy_atoms = (
            self._get_hirshfeld_charges_spin_densities_cm5_charges_heavy_atoms()
        )
        return cm5_charges_heavy_atoms

    def _get_hirshfeld_charges_spins_dipoles_cm5(self):
        """Obtain Hirshfeld charges, spin densities, dipoles, and CM5 charges from the output file."""
        all_hirshfeld_charges = []
        all_spin_densities = []
        all_dipoles = []
        all_cm5_charges = []
        for i, line_i in enumerate(self.contents):
            hirshfeld_charges = {}
            spin_densities = {}
            dipoles = {}
            cm5_charges = {}
            if (
                "Hirshfeld charges, spin densities, dipoles, and CM5 charges"
                in line_i
            ):
                for line_j in self.contents[i + 2 :]:
                    if line_j.startswith("Tot") or len(line_j) == 0:
                        break
                    line_j_elements = line_j.split()
                    element = p.to_element(line_j_elements[1])
                    element_num = f"{element}{line_j_elements[0]}"
                    hirshfeld_charges[element_num] = float(line_j_elements[2])
                    spin_densities[element_num] = float(line_j_elements[3])
                    dipoles[element_num] = np.array(
                        [
                            float(line_j_elements[4]),
                            float(line_j_elements[5]),
                            float(line_j_elements[6]),
                        ]
                    )
                    cm5_charges[element_num] = float(line_j_elements[7])
                all_hirshfeld_charges.append(hirshfeld_charges)
                all_spin_densities.append(spin_densities)
                all_dipoles.append(dipoles)
                all_cm5_charges.append(cm5_charges)
        return (
            all_hirshfeld_charges[-1],
            all_spin_densities[-1],
            all_dipoles[-1],
            all_cm5_charges[-1],
        )

    def _get_hirshfeld_charges_spin_densities_cm5_charges_heavy_atoms(self):
        """Obtain Hirshfeld charges, spin densities and CM5 with hydrogens summed into heavy atoms."""
        all_hirshfeld_charges_heavy_atoms = []
        all_hirshfeld_spin_densities_heavy_atoms = []
        all_cm5_charges_heavy_atoms = []
        for i, line_i in enumerate(self.contents):
            hirshfeld_charges_heavy_atoms = {}
            hirshfeld_spin_densities_heavy_atoms = {}
            cm5_charges_heavy_atoms = {}
            if line_i.startswith(
                (
                    "Hirshfeld charges with hydrogens summed into heavy atoms:",
                    "Hirshfeld charges and spin densities with hydrogens summed into heavy atoms:",
                )
            ):
                for line_j in self.contents[i + 2 :]:
                    if len(line_j) == 0 or line_j.startswith("Tot"):
                        break
                    line_j_elements = line_j.split()
                    element = p.to_element(line_j_elements[1])
                    element_num = f"{element}{line_j_elements[0]}"
                    hirshfeld_charges_heavy_atoms[element_num] = float(
                        line_j_elements[2]
                    )
                    if len(line_j_elements) == 4:
                        cm5_charges_heavy_atoms[element_num] = float(
                            line_j_elements[3]
                        )
                    elif len(line_j_elements) == 5:
                        hirshfeld_spin_densities_heavy_atoms[element_num] = (
                            float(line_j_elements[3])
                        )
                        cm5_charges_heavy_atoms[element_num] = float(
                            line_j_elements[4]
                        )
                all_hirshfeld_charges_heavy_atoms.append(
                    hirshfeld_charges_heavy_atoms
                )
                all_cm5_charges_heavy_atoms.append(cm5_charges_heavy_atoms)
                if hirshfeld_spin_densities_heavy_atoms:
                    all_hirshfeld_spin_densities_heavy_atoms.append(
                        hirshfeld_spin_densities_heavy_atoms
                    )

        if (
            all_hirshfeld_charges_heavy_atoms
            and all_hirshfeld_spin_densities_heavy_atoms
        ):
            return (
                all_hirshfeld_charges_heavy_atoms[-1],
                all_hirshfeld_spin_densities_heavy_atoms[-1],
                all_cm5_charges_heavy_atoms,
            )
        elif (
            all_hirshfeld_charges_heavy_atoms
            and not all_hirshfeld_spin_densities_heavy_atoms
        ):
            return (
                all_hirshfeld_charges_heavy_atoms[-1],
                None,
                all_cm5_charges_heavy_atoms[-1],
            )
        else:
            return None, None, None

    def get_molecule(self, index="-1"):
        index = string2index_1based(index)
        return self.all_structures[index]

    def to_dataset(self, **kwargs):
        """Convert Gaussian .log file to Dataset with all data points taken from the .log file.

        Returns:
            Dataset.
        """
        # TODO: to be implemented
        pass


class Gaussian16WBIOutput(Gaussian16Output):
    def __init__(self, filename):
        super().__init__(filename)

    @property
    def nbo_version(self):
        for line in self.contents:
            if "Gaussian NBO Version" in line:
                return line.split()[-1].split("*")[0]

    @cached_property
    def natural_atomic_orbitals(self):
        """Parse the NBO natural atomic orbitals."""
        nao = {}
        for i, line in enumerate(self.contents):
            if (
                "NAO  Atom  No  lang   Type(AO)    Occupancy      Energy"
                in line
            ):
                for j_line in self.contents[i + 2 :]:
                    if (
                        "WARNING" in j_line
                        or "Summary of Natural Population Analysis" in j_line
                    ):
                        break
                    if len(j_line) != 0:
                        columns = j_line.split()

                        # Extract values from each column
                        nao_number = int(
                            columns[0]
                        )  # NAO Number (like 1, 2, etc.)
                        atom_type = columns[1]  # Atom type (e.g., 'Ni')
                        atom_number = columns[2]  # Atom number (e.g., '1')
                        lang = columns[3]  # Lang (e.g., 'S', 'px', 'py')
                        electron_type = columns[4].split("(")[
                            0
                        ]  # Electron type (e.g., 'Cor', 'Val', 'Ryd')
                        nao_type = columns[5].split(")")[
                            0
                        ]  # NAO Type (e.g., '1S', '2S', etc.)
                        nao_type += lang[1:]  # Append the lang to the NAO type
                        occupancy = float(columns[6])  # Occupancy
                        energy = float(columns[7])  # Energy

                        # Construct the atom key, e.g., "Ni1"
                        atom_key = f"{atom_type}{atom_number}"
                        # Construct the sub-key for each NAO entry, e.g., "NAO1", "NAO2", etc.
                        nao_key = f"NAO_{atom_type}{nao_number}"

                        # Initialize the atom dictionary if it doesn't exist
                        if atom_key not in nao:
                            nao[atom_key] = {}

                        # Populate the nested dictionary for each NAO entry
                        nao[atom_key][nao_key] = {
                            "nao_type": nao_type,
                            "electron_type": electron_type,
                            "occupancy": occupancy,
                            "energy": energy,
                        }
        return nao

    @cached_property
    def natural_population_analysis(self):
        """Parse the NBO natural population analysis."""
        npa = {}
        for i, line in enumerate(self.contents):
            if (
                "Atom  No    Charge         Core      Valence    Rydberg      Total"
                in line
            ):
                for j_line in self.contents[i + 2 :]:
                    if (
                        "======================================================================="
                        in j_line
                    ):
                        break
                    if len(j_line) != 0:
                        columns = j_line.split()

                        # Extract values from each column
                        atom_type = columns[0]
                        atom_number = columns[1]
                        charge = float(columns[2])
                        core = float(columns[3])
                        valence = float(columns[4])
                        rydberg = float(columns[5])
                        total = float(columns[6])

                        # Construct the atom key, e.g., "Ni1"
                        atom_key = f"{atom_type}{atom_number}"

                        # Initialize the atom dictionary if it doesn't exist
                        if atom_key not in npa:
                            npa[atom_key] = {}

                        # Populate the nested dictionary for each NAO entry
                        npa[atom_key] = {
                            "natural_charge": charge,
                            "core_electrons": core,
                            "valence_electrons": valence,
                            "rydberg_electrons": rydberg,
                            "total_electrons": total,
                        }
        return npa

    @cached_property
    def natural_charges(self):
        """Get natural charges corresponding to each atom as a dictionary."""
        natural_charges = {}
        for atom_key, atom_data in self.natural_population_analysis.items():
            natural_charges[atom_key] = atom_data["natural_charge"]
        return natural_charges

    @cached_property
    def total_electrons(self):
        """Get the total number of electrons corresponding to each atom as a dictionary."""
        total_electrons = {}
        for atom_key, atom_data in self.natural_population_analysis.items():
            total_electrons[atom_key] = atom_data["total_electrons"]
        return total_electrons

    @cached_property
    def electronic_configuration(self):
        """Get electronic configuration for each atom and store results in a dictionary."""
        electronic_configuration = {}
        for i, line in enumerate(self.contents):
            if "Natural Electron Configuration" in line:
                for j_line in self.contents[i + 2 :]:
                    if "Wiberg bond index matrix" in j_line:
                        break
                    if len(j_line) != 0:
                        columns = j_line.split()
                        atom_type = columns[0]
                        atom_number = columns[1]
                        configuration = "".join(columns[2:])
                        atom_key = f"{atom_type}{atom_number}"
                        electronic_configuration[atom_key] = configuration
        return electronic_configuration

    def get_num_naos(self, atom_key):
        """Get the number of NAOs for a given atom."""
        return len(self.natural_atomic_orbitals[atom_key])

    def get_total_electron_occ(self, atom_key):
        """Get the total electron occupancy for a given atom."""
        total_electron_occ = sum(
            entry["occupancy"]
            for entry in self.natural_atomic_orbitals[atom_key].values()
        )
        return total_electron_occ

    def get_electronic_configuration(self, atom_key):
        """Get the electronic configuration for a given atom."""
        return self.electronic_configuration[atom_key]


class Gaussian16OutputWithPBC(Gaussian16Output):
    """class for parsing and obtaining information from Gaussian output file with PBC."""

    def __init__(self, filename):
        super().__init__(filename=filename)

    def _parse(self, filename):
        pass

    @property
    def pbc(self):
        for line in self.contents:
            if "Periodicity:" in line:
                pbc_conditions = line.split("Periodicity:")[-1]
                pbc_conditions = pbc_conditions.split()
                assert (
                    len(pbc_conditions) == 3
                ), "Periodicity given for 3 dimensions."
                return np.array(
                    [
                        int(pbc_conditions[0]),
                        int(pbc_conditions[1]),
                        int(pbc_conditions[2]),
                    ]
                )
        return None

    @property
    def dim(self):
        d = 0
        for i in self.pbc:
            if i == 1:
                d += 1
        return d

    @property
    def input_translation_vectors(self):
        for i, line in enumerate(self.contents):
            if "Lengths of translation vectors:" in line:
                # get cells just once
                all_cells = []
                for tv_line in self.contents[i - 1 - self.num_atoms : i - 1]:
                    tv_line_elem = tv_line.split()
                    if "-----------------" in tv_line:
                        continue
                    if float(tv_line_elem[1]) == -2.0:
                        tv_vector = [
                            float(tv_line_elem[-3]),
                            float(tv_line_elem[-2]),
                            float(tv_line_elem[-1]),
                        ]
                        all_cells.append(tv_vector)
                return np.array(all_cells)
        return None

    @property
    def final_translation_vector(self):
        """Get final translation vectors from last step."""
        for i, line in enumerate(reversed(self.contents)):
            # read from backwards and get the last translation vector
            if "Lengths of translation vectors:" in line:
                start_idx = (
                    len(self.contents) - i
                )  # Line index in forward order
                # get cells just once
                all_cells = []
                for tv_line in self.contents[
                    start_idx - self.num_atoms - 4 : start_idx - 1
                ]:
                    if "-----------------" in tv_line:
                        continue
                    tv_line_elem = tv_line.split()
                    if float(tv_line_elem[1]) == -2.0:
                        tv_vector = [
                            float(tv_line_elem[-3]),
                            float(tv_line_elem[-2]),
                            float(tv_line_elem[-1]),
                        ]
                        all_cells.append(tv_vector)
                return np.array(all_cells)
        return None<|MERGE_RESOLUTION|>--- conflicted
+++ resolved
@@ -165,85 +165,13 @@
         Use Standard orientations to get the structures; if not, use input orientations.
         Include their corresponding energy and forces if present.
         """
-<<<<<<< HEAD
-
-        def create_molecule_list(
-            orientations, orientations_pbc, num_structures=None
-        ):
-            """Helper function to create Molecule objects."""
-            num_structures = num_structures or len(orientations)
-            if self.use_frozen:
-                frozen_atoms = self.frozen_atoms_masks
-            else:
-                frozen_atoms = None
-            return [
-                Molecule(
-                    symbols=self.symbols,
-                    positions=orientations[i],
-                    translation_vectors=orientations_pbc[i],
-                    charge=self.charge,
-                    multiplicity=self.multiplicity,
-                    frozen_atoms=frozen_atoms,
-                    pbc_conditions=self.list_of_pbc_conditions,
-                    energy=self.energies_in_eV[i],
-                    forces=self.forces_in_eV_per_angstrom[i],
-                )
-                for i in range(num_structures)
-            ]
-
-        # If the job terminated normally
-        if self.normal_termination:
-            # Use Standard orientations if available, otherwise Input orientations
-            if self.standard_orientations:
-                # log file has "Standard orientation:"
-                # and standard_orientations is not None
-                try:
-                    if np.allclose(
-                        self.standard_orientations[-1],
-                        self.standard_orientations[-2],
-                        rtol=1e-5,
-                    ):
-                        self.standard_orientations.pop(-1)
-                except IndexError:
-                    # for single point jobs, there will be only one structure
-                    pass
-                orientations = self.standard_orientations
-                orientations_pbc = self.standard_orientations_pbc
-            else:
-                if self.input_orientations is not None:
-                    # if the log file has "Input orientation:"
-                    try:
-                        if np.allclose(
-                            self.input_orientations[-1],
-                            self.input_orientations[-2],
-                            rtol=1e-5,
-                        ):
-                            self.input_orientations.pop(-1)
-                    except IndexError:
-                        # for single point jobs, there will be only one structure
-                        pass
-                orientations = self.input_orientations
-                orientations_pbc = self.input_orientations_pbc
-            return create_molecule_list(orientations, orientations_pbc)
-
-        # If the job did not terminate normally, the last structure is ignored
-        num_structures_to_use = len(self.energies)
-=======
         # Determine orientations and their periodic boundary conditions (PBC)
->>>>>>> 402a839d
         if self.standard_orientations:
             num_structures_to_use = min(
                 len(self.standard_orientations),
                 len(self.energies),
                 len(self.forces),
             )
-<<<<<<< HEAD
-        if self.input_orientations:
-            num_structures_to_use = min(
-                len(self.input_orientations),
-                len(self.energies),
-                len(self.forces),
-=======
         elif self.input_orientations:
             orientations, orientations_pbc = (
                 self.input_orientations,
@@ -296,7 +224,6 @@
                 frozen_atoms,
                 self.list_of_pbc_conditions,
                 num_structures=num_structures_to_use,
->>>>>>> 402a839d
             )
         # Use Standard orientations if available, otherwise Input orientations
         if self.standard_orientations:
@@ -306,22 +233,7 @@
             orientations = self.input_orientations
             orientations_pbc = self.input_orientations_pbc
 
-<<<<<<< HEAD
-        # Handle abnormal termination by limiting the number of structures used
-        num_structures_to_use = min(
-            len(orientations),
-            len(self.energies_in_eV),
-            len(self.forces_in_eV_per_angstrom),
-        )
-        all_structures = create_molecule_list(
-            orientations,
-            orientations_pbc,
-            num_structures=num_structures_to_use,
-        )
-
-=======
         # Filter optimized steps if required
->>>>>>> 402a839d
         if self.optimized_steps_indices and not self.include_intermediate:
             logger.info(
                 "Ignoring intermediate geometry optimization for constrained opt."
