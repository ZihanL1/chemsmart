--- conflicted
+++ resolved
@@ -933,17 +933,10 @@
         str: Quoted path on Windows, original path on other platforms.
     """
     if sys.platform == "win32":
-<<<<<<< HEAD
-        # Double-quote paths on Windows to preserve spaces
-        return f'"{path}"'
-    else:
-        return shlex.quote(path)
-=======
         # Double-quote paths on Windows to preserve spaces;
         # sidesteps backslash weirdness entirely with as_posix()
         return f'"{Path(path).as_posix()}"'
     return shlex.quote(path)
->>>>>>> 153d68bb
 
 
 def kabsch_align(
